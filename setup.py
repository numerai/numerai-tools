from setuptools import setup
from setuptools import find_packages

<<<<<<< HEAD

VERSION = "0.0.14"
=======
VERSION = "0.0.18"
>>>>>>> a2f74def


def load(path):
    return open(path, "r").read()


classifiers = [
    "Development Status :: 5 - Production/Stable",
    "Environment :: Console",
    "Intended Audience :: Science/Research",
    "License :: OSI Approved :: MIT License",
    "Operating System :: OS Independent",
    "Programming Language :: Python",
    "Programming Language :: Python :: 3",
    "Topic :: Scientific/Engineering",
]


if __name__ == "__main__":
    setup(
        name="numerai_tools",
        version=VERSION,
        maintainer="Numerai",
        maintainer_email="support@numer.ai",
        description="A collection of open-source tools to help interact with Numerai, model data, and automate submissions.",
        long_description=load("README.md"),
        long_description_content_type="text/markdown",
        url="https://github.com/numerai/numerai-tools",
        platforms="OS Independent",
        classifiers=classifiers,
        license="MIT License",
        package_data={"numerai": ["LICENSE", "README.md"]},
        packages=find_packages(exclude=["tests"]),
        install_requires=[
            "pandas>=1.3.1, <=2.1.3",
            "numpy~=1.26.2",
            "scipy~=1.11.4",
            "scikit-learn>=1.3.0, <=1.3.2",
        ],
    )<|MERGE_RESOLUTION|>--- conflicted
+++ resolved
@@ -1,12 +1,7 @@
 from setuptools import setup
 from setuptools import find_packages
 
-<<<<<<< HEAD
-
-VERSION = "0.0.14"
-=======
 VERSION = "0.0.18"
->>>>>>> a2f74def
 
 
 def load(path):
